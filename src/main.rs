--- conflicted
+++ resolved
@@ -54,7 +54,6 @@
         /// Optional connection string to browse remote filesystem
         connection_string: Option<String>,
     },
-<<<<<<< HEAD
     /// Create a TCP relay proxy to forward local port to remote port
     Relay {
         /// Connection string from the server
@@ -63,12 +62,11 @@
         local_port: u16,
         /// Remote port to forward to
         remote_port: u16,
-=======
+    },
     /// Test network performance with increasing payload sizes
     Ping {
         /// Connection string from the server
         connection_string: String,
->>>>>>> 15639f03
     },
     /// Login with Google OAuth2
     Login,
@@ -105,13 +103,11 @@
                     .map_err(|e| n0_snafu::Error::anyhow(anyhow::anyhow!("Browser error: {}", e)))?;
             }
         }
-<<<<<<< HEAD
         Commands::Relay { connection_string, local_port, remote_port } => {
             kerr::client::run_tcp_relay(&connection_string, local_port, remote_port).await?;
-=======
+        }
         Commands::Ping { connection_string } => {
             kerr::client::ping_test(connection_string).await?;
->>>>>>> 15639f03
         }
         Commands::Login => {
             kerr::auth::login().await?;
