//! Kerr server - accepts incoming connections, creates PTY, and spawns bash

use iroh::{
    Endpoint,
    endpoint::Connection,
    protocol::{AcceptError, ProtocolHandler, Router},
};
use n0_snafu::{Result, ResultExt};
use std::sync::Arc;
use std::io::Write as IoWrite;
use std::path::Path;
use portable_pty::{native_pty_system, CommandBuilder, PtySize};
use crate::{ClientMessage, ServerMessage, ALPN};
use crate::debug_log;
use arboard::Clipboard;
use crossterm::{
    event::{Event, EventStream, KeyCode, KeyEventKind, KeyModifiers},
    terminal::{disable_raw_mode, enable_raw_mode},
};
use futures::StreamExt;

#[derive(Debug)]
struct PtyError(String);

impl std::fmt::Display for PtyError {
    fn fmt(&self, f: &mut std::fmt::Formatter<'_>) -> std::fmt::Result {
        write!(f, "{}", self.0)
    }
}

impl std::error::Error for PtyError {}

/// Register the connection with the backend server
async fn register_with_backend(connection_string: &str, alias: Option<String>) -> Result<String> {
    // Get hostname
    let host_name = hostname::get()
        .map_err(|e| n0_snafu::Error::anyhow(anyhow::anyhow!("Failed to get hostname: {}", e)))?
        .to_string_lossy()
        .to_string();

    // Call the auth module to register
    crate::auth::register_connection(
        connection_string.to_string(),
        alias,
        host_name,
    )
    .await?;

    Ok(connection_string.to_string())
}

/// Unregister the connection from the backend server
async fn unregister_from_backend(alias: String) -> Result<()> {
    crate::auth::unregister_connection(alias).await
}

pub async fn run_server(register_alias: Option<String>) -> Result<()> {
    let endpoint = Endpoint::builder().discovery_n0().bind().await?;

    // Build our protocol handler and add our protocol, identified by its ALPN, and spawn the node.
    let router = Router::builder(endpoint).accept(ALPN, KerrServer).spawn();

    // Wait for the node to be online
    router.endpoint().online().await;

    let addr = router.endpoint().node_addr();

    // Encode the address as a compressed connection string (JSON -> gzip -> base64)
    let connection_string = crate::encode_connection_string(&addr);

    // Register with backend if alias was provided
    let registered_alias = if let Some(alias) = register_alias {
        match register_with_backend(&connection_string, Some(alias.clone())).await {
            Ok(_) => {
                println!("\n✓ Successfully registered with backend server");
                Some(alias)
            }
            Err(e) => {
                eprintln!("\n✗ Failed to register with backend: {}", e);
                eprintln!("  Continuing without registration...\n");
                None
            }
        }
    } else {
        None
    };

    // Build the connection commands
    let connect_command = format!("kerr connect {}", connection_string);
    let send_command = format!("kerr send {}", connection_string);
    let pull_command = format!("kerr pull {}", connection_string);
    let browse_command = format!("kerr browse {}", connection_string);
<<<<<<< HEAD
    let relay_command = format!("kerr relay {}", connection_string);
=======
    let ping_command = format!("kerr ping {}", connection_string);
>>>>>>> 15639f03

    println!("\n╔══════════════════════════════════════════════════════════════╗");
    println!("║                    Kerr Server Online                        ║");
    println!("╚══════════════════════════════════════════════════════════════╝\n");
    println!("Commands:");
    println!("  Connect: {}", connect_command);
    println!("  Send:    {} <local> <remote>", send_command);
    println!("  Pull:    {} <remote> <local>", pull_command);
    println!("  Browse:  {}", browse_command);
<<<<<<< HEAD
    println!("  Relay:   {} <local_port> <remote_port>", relay_command);
    println!("\n─────────────────────────────────────────────────────────────────");
    println!("Keys: [c]onnect | [s]end | [p]ull | [b]rowse | [r]elay | Ctrl+C");
=======
    println!("  Ping:    {}", ping_command);
    println!("\n─────────────────────────────────────────────────────────────────");
    println!("Keys: [c]onnect | [s]end | [p]ull | [b]rowse | p[i]ng | Ctrl+C");
>>>>>>> 15639f03
    println!("─────────────────────────────────────────────────────────────────\n");

    // Enable raw mode for keyboard event handling
    enable_raw_mode().unwrap_or_else(|err| eprintln!("Failed to enable raw mode: {err}"));

    // Spawn task to handle keyboard events
    let connect_clone = connect_command.clone();
    let send_clone = send_command.clone();
    let pull_clone = pull_command.clone();
    let browse_clone = browse_command.clone();
<<<<<<< HEAD
    let relay_clone = relay_command.clone();
=======
    let ping_clone = ping_command.clone();
>>>>>>> 15639f03

    let keyboard_task = tokio::task::spawn(async move {
        let mut event_stream = EventStream::new();

        loop {
            if let Some(event_result) = event_stream.next().await {
                match event_result {
                    Ok(Event::Key(key_event)) => {
                        match (key_event.code, key_event.modifiers, key_event.kind) {
                            // Handle 'c' key press to copy connect command
                            (KeyCode::Char('c'), KeyModifiers::NONE, KeyEventKind::Press) => {
                                match Clipboard::new() {
                                    Ok(mut clipboard) => {
                                        if clipboard.set_text(&connect_clone).is_ok() {
                                            println!("\r\n✓ Connect command copied to clipboard!\r\n");
                                        } else {
                                            eprintln!("\r\n✗ Failed to copy to clipboard\r\n");
                                        }
                                    }
                                    Err(e) => {
                                        eprintln!("\r\n✗ Failed to access clipboard: {}\r\n", e);
                                    }
                                }
                            }
                            // Handle 's' key press to copy send command
                            (KeyCode::Char('s'), KeyModifiers::NONE, KeyEventKind::Press) => {
                                match Clipboard::new() {
                                    Ok(mut clipboard) => {
                                        if clipboard.set_text(&send_clone).is_ok() {
                                            println!("\r\n✓ Send command copied to clipboard!\r\n");
                                        } else {
                                            eprintln!("\r\n✗ Failed to copy to clipboard\r\n");
                                        }
                                    }
                                    Err(e) => {
                                        eprintln!("\r\n✗ Failed to access clipboard: {}\r\n", e);
                                    }
                                }
                            }
                            // Handle 'p' key press to copy pull command
                            (KeyCode::Char('p'), KeyModifiers::NONE, KeyEventKind::Press) => {
                                match Clipboard::new() {
                                    Ok(mut clipboard) => {
                                        if clipboard.set_text(&pull_clone).is_ok() {
                                            println!("\r\n✓ Pull command copied to clipboard!\r\n");
                                        } else {
                                            eprintln!("\r\n✗ Failed to copy to clipboard\r\n");
                                        }
                                    }
                                    Err(e) => {
                                        eprintln!("\r\n✗ Failed to access clipboard: {}\r\n", e);
                                    }
                                }
                            }
                            // Handle 'b' key press to copy browse command
                            (KeyCode::Char('b'), KeyModifiers::NONE, KeyEventKind::Press) => {
                                match Clipboard::new() {
                                    Ok(mut clipboard) => {
                                        if clipboard.set_text(&browse_clone).is_ok() {
                                            println!("\r\n✓ Browse command copied to clipboard!\r\n");
                                        } else {
                                            eprintln!("\r\n✗ Failed to copy to clipboard\r\n");
                                        }
                                    }
                                    Err(e) => {
                                        eprintln!("\r\n✗ Failed to access clipboard: {}\r\n", e);
                                    }
                                }
                            }
<<<<<<< HEAD
                            // Handle 'r' key press to copy relay command
                            (KeyCode::Char('r'), KeyModifiers::NONE, KeyEventKind::Press) => {
                                match Clipboard::new() {
                                    Ok(mut clipboard) => {
                                        if clipboard.set_text(&relay_clone).is_ok() {
                                            println!("\r\n✓ Relay command copied to clipboard!\r\n");
=======
                            // Handle 'i' key press to copy ping command
                            (KeyCode::Char('i'), KeyModifiers::NONE, KeyEventKind::Press) => {
                                match Clipboard::new() {
                                    Ok(mut clipboard) => {
                                        if clipboard.set_text(&ping_clone).is_ok() {
                                            println!("\r\n✓ Ping command copied to clipboard!\r\n");
>>>>>>> 15639f03
                                        } else {
                                            eprintln!("\r\n✗ Failed to copy to clipboard\r\n");
                                        }
                                    }
                                    Err(e) => {
                                        eprintln!("\r\n✗ Failed to access clipboard: {}\r\n", e);
                                    }
                                }
                            }
                            // Handle Ctrl+C to exit
                            (KeyCode::Char('c'), KeyModifiers::CONTROL, KeyEventKind::Press) => {
                                break;
                            }
                            _ => {}
                        }
                    }
                    Err(e) => {
                        eprintln!("Failed to process event: {}", e);
                    }
                    _ => {}
                }
            }
        }
    });

    // Wait for either Ctrl+C signal or keyboard task to complete
    tokio::select! {
        _ = tokio::signal::ctrl_c() => {
            println!("\r\nShutting down...");
        }
        _ = keyboard_task => {
            println!("\r\nShutting down...");
        }
    }

    // Unregister from backend if we registered
    if let Some(alias) = registered_alias {
        match unregister_from_backend(alias).await {
            Ok(()) => {
                println!("✓ Successfully unregistered from backend server");
            }
            Err(e) => {
                eprintln!("✗ Failed to unregister from backend: {}", e);
            }
        }
    }

    // Disable raw mode before exiting
    disable_raw_mode().unwrap_or_else(|e| eprintln!("Failed to disable raw mode: {}", e));

    // Shutdown the router
    router.shutdown().await.e()?;

    Ok(())
}

#[derive(Debug, Clone)]
struct KerrServer;

impl ProtocolHandler for KerrServer {
    async fn accept(&self, connection: Connection) -> Result<(), AcceptError> {
        let node_id = connection.remote_node_id()?;
        println!("\r\nAccepted connection from {node_id}\r");

        // Accept a bi-directional stream
        let (send, mut recv) = connection.accept_bi().await?;

        // Read the Hello message to determine session type
        let config = bincode::config::standard();
        let mut len_bytes = [0u8; 4];
        if recv.read_exact(&mut len_bytes).await.is_err() {
            eprintln!("\r\nFailed to read Hello message length\r");
            return Ok(());
        }
        let len = u32::from_be_bytes(len_bytes) as usize;
        let mut msg_bytes = vec![0u8; len];
        if recv.read_exact(&mut msg_bytes).await.is_err() {
            eprintln!("\r\nFailed to read Hello message\r");
            return Ok(());
        }

        let hello_msg: crate::ClientMessage = match bincode::decode_from_slice(&msg_bytes, config) {
            Ok((m, _)) => m,
            Err(e) => {
                eprintln!("\r\nFailed to deserialize Hello message: {}\r", e);
                return Ok(());
            }
        };

        let session_type = match hello_msg {
            crate::ClientMessage::Hello { session_type } => session_type,
            _ => {
                eprintln!("\r\nExpected Hello message, got something else\r");
                return Ok(());
            }
        };

        match session_type {
            crate::SessionType::Shell => {
                println!("\r\nStarting shell session for {node_id}\r");
                let session_id = node_id.to_string();
                debug_log::log_session_start(&session_id[..8]);
                Self::handle_shell_session(node_id, send, recv).await
            }
            crate::SessionType::FileTransfer => {
                println!("\r\nStarting file transfer session for {node_id}\r");
                Self::handle_file_transfer_session(node_id, send, recv).await
            }
            crate::SessionType::FileBrowser => {
                println!("\r\nStarting file browser session for {node_id}\r");
                Self::handle_file_browser_session(node_id, send, recv).await
            }
<<<<<<< HEAD
            crate::SessionType::TcpRelay => {
                println!("\r\nStarting TCP relay session for {node_id}\r");
                Self::handle_tcp_relay_session(node_id, send, recv).await
=======
            crate::SessionType::Ping => {
                println!("\r\nStarting ping test session for {node_id}\r");
                Self::handle_ping_session(node_id, send, recv).await
>>>>>>> 15639f03
            }
        }
    }
}

impl KerrServer {
    async fn handle_shell_session(
        node_id: iroh::PublicKey,
        mut send: iroh::endpoint::SendStream,
        mut recv: iroh::endpoint::RecvStream,
    ) -> Result<(), AcceptError> {
        // Create short session ID for logging (first 8 chars of node_id)
        let session_id = node_id.to_string();
        let session_id = &session_id[..8];

        // Create a PTY system
        let pty_system = native_pty_system();

        // Create a PTY with initial size
        let pair = pty_system
            .openpty(PtySize {
                rows: 24,
                cols: 80,
                pixel_width: 0,
                pixel_height: 0,
            })
            .map_err(|e| AcceptError::from_err(PtyError(format!("Failed to open PTY: {}", e))))?;

        // Spawn bash in the PTY with custom prompt
        // Use 'bash -c' to set PS1 and then exec bash to replace the process
        let username = std::env::var("USER").unwrap_or_else(|_| "user".to_string());
        let prompt_cmd = format!(
            "export PS1='{}@kerr \\w> ' && exec bash --norc --noprofile",
            username
        );

        let mut cmd = CommandBuilder::new("bash");
        cmd.arg("-c");
        cmd.arg(&prompt_cmd);
        cmd.env("TERM", "xterm-256color");

        let _child = pair
            .slave
            .spawn_command(cmd)
            .map_err(|e| AcceptError::from_err(PtyError(format!("Failed to spawn bash: {}", e))))?;

        println!("Spawned bash in PTY for {node_id}\r");

        // Get the master PTY for reading/writing
        let mut reader = pair.master.try_clone_reader()
            .map_err(|e| AcceptError::from_err(PtyError(format!("Failed to clone reader: {}", e))))?;
        let mut writer = pair.master.take_writer()
            .map_err(|e| AcceptError::from_err(PtyError(format!("Failed to take writer: {}", e))))?;

        // Keep master for resizing
        let master = Arc::new(std::sync::Mutex::new(pair.master));
        let master_clone = master.clone();

        // Channel to coordinate sending data back to client
        let (send_tx, mut send_rx) = tokio::sync::mpsc::unbounded_channel::<Vec<u8>>();

        // Channel to signal when PTY has ended (bash exited)
        let (pty_ended_tx, mut pty_ended_rx) = tokio::sync::mpsc::channel::<()>(1);

        // Spawn task to write messages to send stream
        let session_id_send = session_id.to_string();
        let send_task = tokio::spawn(async move {
            debug_log::log_send_task_started(&session_id_send);
            let mut msg_count = 0;

            while let Some(data) = send_rx.recv().await {
                msg_count += 1;
                debug_log::log_quic_write_start(&session_id_send, data.len());

                match send.write_all(&data).await {
                    Ok(()) => {
                        debug_log::log_quic_write_done(&session_id_send, data.len());
                    }
                    Err(e) => {
                        debug_log::log_quic_write_failed(&session_id_send, data.len(), &e.to_string());
                        break;
                    }
                }
            }

            debug_log::log_send_task_ended(&session_id_send, &format!("channel_closed, sent {} messages", msg_count));
        });

        // Spawn task to read from PTY and send to client
        let send_tx_clone = send_tx.clone();
        let session_id_pty = session_id.to_string();
        let pty_to_client = tokio::spawn(async move {
            debug_log::log_pty_task_started(&session_id_pty);
            let mut buffer = [0u8; 8192];
            let config = bincode::config::standard();
            let mut pty_ended = false;
            let mut total_bytes_read = 0;
            let mut read_count = 0;

            loop {
                match reader.read(&mut buffer) {
                    Ok(0) => {
                        // EOF - bash has exited
                        debug_log::log_pty_eof(&session_id_pty);
                        println!("\r\nBash exited, notifying client\r");
                        pty_ended = true;

                        // Send error message to client
                        let msg = ServerMessage::Error {
                            message: "Session ended: bash exited".to_string(),
                        };
                        if let Ok(encoded) = bincode::encode_to_vec(&msg, config) {
                            let len = (encoded.len() as u32).to_be_bytes();
                            let mut full_msg = Vec::new();
                            full_msg.extend_from_slice(&len);
                            full_msg.extend_from_slice(&encoded);

                            debug_log::log_msg_queued(&session_id_pty, "Error", full_msg.len());
                            if send_tx_clone.send(full_msg).is_err() {
                                debug_log::log_queue_send_failed(&session_id_pty, "Error");
                            }
                        }
                        break;
                    }
                    Ok(n) => {
                        read_count += 1;
                        total_bytes_read += n;
                        debug_log::log_pty_read(&session_id_pty, n);

                        let msg = ServerMessage::Output {
                            data: buffer[..n].to_vec(),
                        };
                        match bincode::encode_to_vec(&msg, config) {
                            Ok(encoded) => {
                                let len = (encoded.len() as u32).to_be_bytes();
                                let mut full_msg = Vec::new();
                                full_msg.extend_from_slice(&len);
                                full_msg.extend_from_slice(&encoded);

                                debug_log::log_msg_queued(&session_id_pty, "Output", full_msg.len());
                                if send_tx_clone.send(full_msg).is_err() {
                                    debug_log::log_queue_send_failed(&session_id_pty, "Output");
                                    break;
                                }
                            }
                            Err(e) => {
                                debug_log::log_pty_error(&session_id_pty, &format!("encode failed: {}", e));
                                break;
                            }
                        }
                    }
                    Err(e) => {
                        debug_log::log_pty_error(&session_id_pty, &e.to_string());
                        break;
                    }
                }
            }

            // Signal that PTY has ended
            if pty_ended {
                let _ = pty_ended_tx.send(()).await;
            }

            debug_log::log_pty_task_ended(&session_id_pty, &format!("total_reads={}, total_bytes={}", read_count, total_bytes_read));
        });

        // Main loop: receive from client and write to PTY, or exit if PTY ends
        let config = bincode::config::standard();

        loop {
            tokio::select! {
                // Check if PTY has ended (bash exited)
                _ = pty_ended_rx.recv() => {
                    println!("\r\nPTY ended, closing connection with {node_id}\r");
                    break;
                }

                // Read message from client
                result = async {
                    let mut len_bytes = [0u8; 4];
                    if recv.read_exact(&mut len_bytes).await.is_err() {
                        return None;
                    }
                    let len = u32::from_be_bytes(len_bytes) as usize;

                    let mut msg_bytes = vec![0u8; len];
                    if recv.read_exact(&mut msg_bytes).await.is_err() {
                        return None;
                    }

                    Some(msg_bytes)
                } => {
                    match result {
                        Some(msg_bytes) => {
                            // Deserialize message
                            let msg: ClientMessage = match bincode::decode_from_slice(&msg_bytes, config) {
                                Ok((m, _)) => m,
                                Err(e) => {
                                    eprintln!("\r\nFailed to deserialize message: {}\r", e);
                                    continue;
                                }
                            };

                            match msg {
                                ClientMessage::KeyEvent { data } => {
                                    debug_log::log_client_input(session_id, "KeyEvent", data.len());
                                    // Write key event to PTY
                                    if let Err(e) = writer.write_all(&data) {
                                        eprintln!("\r\nFailed to write to PTY: {}\r", e);
                                        break;
                                    }
                                    if let Err(e) = writer.flush() {
                                        eprintln!("\r\nFailed to flush PTY: {}\r", e);
                                        break;
                                    }
                                }
                                ClientMessage::Resize { cols, rows } => {
                                    debug_log::log_client_input(session_id, "Resize", 0);
                                    // Resize the PTY
                                    let new_size = PtySize {
                                        rows,
                                        cols,
                                        pixel_width: 0,
                                        pixel_height: 0,
                                    };
                                    if let Ok(master_guard) = master_clone.lock() {
                                        if let Err(e) = master_guard.resize(new_size) {
                                            eprintln!("\r\nFailed to resize PTY: {}\r", e);
                                        } else {
                                            println!("\r\nResized PTY to {}x{}\r", cols, rows);
                                        }
                                    }
                                }
                                ClientMessage::Disconnect => {
                                    debug_log::log_client_input(session_id, "Disconnect", 0);
                                    println!("\r\nClient requested disconnect\r");
                                    break;
                                }
                                _ => {
                                    eprintln!("\r\nUnexpected message type in shell session\r");
                                }
                            }
                        }
                        None => {
                            // Connection closed
                            break;
                        }
                    }
                }
            }
        }

        // Clean up - ensure all queued messages are sent before closing
        pty_to_client.abort(); // PTY task should already be done, but ensure it's aborted
        drop(send_tx); // Close the send channel so send_task knows to finish
        let _ = send_task.await; // Wait for send_task to finish sending all queued messages

        debug_log::log_session_end(session_id);
        println!("\r\nConnection closed for {node_id}\r");

        Ok(())
    }

    async fn handle_file_transfer_session(
        node_id: iroh::PublicKey,
        mut send: iroh::endpoint::SendStream,
        mut recv: iroh::endpoint::RecvStream,
    ) -> Result<(), AcceptError> {
        let config = bincode::config::standard();

        // Channel to coordinate sending data back to client
        let (send_tx, mut send_rx) = tokio::sync::mpsc::unbounded_channel::<Vec<u8>>();

        // Spawn task to write messages to send stream
        let send_task = tokio::spawn(async move {
            while let Some(data) = send_rx.recv().await {
                if send.write_all(&data).await.is_err() {
                    break;
                }
            }
        });

        // File upload state
        let mut upload_file: Option<std::fs::File> = None;
        let mut upload_path: Option<String> = None;

        // Main loop: receive from client and handle file transfer messages
        loop {
            // Read message length
            let mut len_bytes = [0u8; 4];
            if recv.read_exact(&mut len_bytes).await.is_err() {
                break;
            }
            let len = u32::from_be_bytes(len_bytes) as usize;

            // Read message data
            let mut msg_bytes = vec![0u8; len];
            if recv.read_exact(&mut msg_bytes).await.is_err() {
                break;
            }

            // Deserialize message
            let msg: crate::ClientMessage = match bincode::decode_from_slice(&msg_bytes, config) {
                Ok((m, _)) => m,
                Err(e) => {
                    eprintln!("\r\nFailed to deserialize message: {}\r", e);
                    continue;
                }
            };

            match msg {
                crate::ClientMessage::StartUpload { path, size, is_dir, force } => {
                    println!("\r\nReceiving file upload: {} ({} bytes, is_dir: {}, force: {})\r", path, size, is_dir, force);

                    // Check if path is an existing directory - this is an error
                    let file_path = Path::new(&path);

                    // If not force mode and file exists, ask for confirmation
                    if !force && file_path.exists() && !file_path.is_dir() {
                        let prompt_msg = crate::ServerMessage::ConfirmPrompt {
                            message: format!("File '{}' already exists. Overwrite?", path),
                        };
                        if let Ok(encoded) = bincode::encode_to_vec(&prompt_msg, config) {
                            let len = (encoded.len() as u32).to_be_bytes();
                            let mut full_msg = Vec::new();
                            full_msg.extend_from_slice(&len);
                            full_msg.extend_from_slice(&encoded);
                            let _ = send_tx.send(full_msg);
                        }

                        // Wait for confirmation response
                        let mut len_bytes = [0u8; 4];
                        if recv.read_exact(&mut len_bytes).await.is_err() {
                            break;
                        }
                        let len = u32::from_be_bytes(len_bytes) as usize;
                        let mut msg_bytes = vec![0u8; len];
                        if recv.read_exact(&mut msg_bytes).await.is_err() {
                            break;
                        }

                        let confirm_msg: crate::ClientMessage = match bincode::decode_from_slice(&msg_bytes, config) {
                            Ok((m, _)) => m,
                            Err(e) => {
                                eprintln!("\r\nFailed to deserialize confirmation: {}\r", e);
                                continue;
                            }
                        };

                        match confirm_msg {
                            crate::ClientMessage::ConfirmResponse { confirmed } => {
                                if !confirmed {
                                    println!("\r\nUpload cancelled by user\r");
                                    continue;
                                }
                            }
                            _ => {
                                eprintln!("\r\nExpected ConfirmResponse\r");
                                continue;
                            }
                        }
                    }

                    let actual_path = if file_path.is_dir() {
                        let err_msg = crate::ServerMessage::Error {
                            message: format!("Target path is an existing directory: {}. Please specify a filename or use a path with trailing /", path),
                        };
                        eprintln!("\r\nError: Target path is an existing directory: {}\r", path);
                        if let Ok(encoded) = bincode::encode_to_vec(&err_msg, config) {
                            let len = (encoded.len() as u32).to_be_bytes();
                            let mut full_msg = Vec::new();
                            full_msg.extend_from_slice(&len);
                            full_msg.extend_from_slice(&encoded);
                            let _ = send_tx.send(full_msg);
                        }
                        continue;
                    } else {
                        path.clone()
                    };

                    // Create parent directories if needed
                    if let Some(parent) = file_path.parent() {
                        if let Err(e) = std::fs::create_dir_all(parent) {
                            eprintln!("\r\nFailed to create directories: {}\r", e);
                            let err_msg = crate::ServerMessage::Error {
                                message: format!("Failed to create directories: {}", e),
                            };
                            if let Ok(encoded) = bincode::encode_to_vec(&err_msg, config) {
                                let len = (encoded.len() as u32).to_be_bytes();
                                let mut full_msg = Vec::new();
                                full_msg.extend_from_slice(&len);
                                full_msg.extend_from_slice(&encoded);
                                let _ = send_tx.send(full_msg);
                            }
                            continue;
                        }
                    }

                    // Open file for writing
                    match std::fs::File::create(&actual_path) {
                        Ok(file) => {
                            upload_file = Some(file);
                            upload_path = Some(actual_path.clone());

                            // Send acknowledgment
                            let ack_msg = crate::ServerMessage::UploadAck;
                            if let Ok(encoded) = bincode::encode_to_vec(&ack_msg, config) {
                                let len = (encoded.len() as u32).to_be_bytes();
                                let mut full_msg = Vec::new();
                                full_msg.extend_from_slice(&len);
                                full_msg.extend_from_slice(&encoded);
                                let _ = send_tx.send(full_msg);
                            }
                        }
                        Err(e) => {
                            eprintln!("\r\nFailed to create file: {}\r", e);
                            let err_msg = crate::ServerMessage::Error {
                                message: format!("Failed to create file: {}", e),
                            };
                            if let Ok(encoded) = bincode::encode_to_vec(&err_msg, config) {
                                let len = (encoded.len() as u32).to_be_bytes();
                                let mut full_msg = Vec::new();
                                full_msg.extend_from_slice(&len);
                                full_msg.extend_from_slice(&encoded);
                                let _ = send_tx.send(full_msg);
                            }
                        }
                    }
                }
                crate::ClientMessage::FileChunk { data } => {
                    // Write chunk to file
                    if let Some(ref mut file) = upload_file {
                        if let Err(e) = file.write_all(&data) {
                            eprintln!("\r\nFailed to write to file: {}\r", e);
                            let err_msg = crate::ServerMessage::Error {
                                message: format!("Failed to write to file: {}", e),
                            };
                            if let Ok(encoded) = bincode::encode_to_vec(&err_msg, config) {
                                let len = (encoded.len() as u32).to_be_bytes();
                                let mut full_msg = Vec::new();
                                full_msg.extend_from_slice(&len);
                                full_msg.extend_from_slice(&encoded);
                                let _ = send_tx.send(full_msg);
                            }
                            // Clear upload state
                            upload_file = None;
                            upload_path = None;
                        }
                    } else {
                        eprintln!("\r\nReceived file chunk without StartUpload\r");
                    }
                }
                crate::ClientMessage::EndUpload => {
                    if let Some(path) = &upload_path {
                        println!("\r\nFile upload completed: {}\r", path);
                    }
                    // Close the file and clear state
                    upload_file = None;
                    upload_path = None;
                }
                crate::ClientMessage::RequestDownload { path } => {
                    println!("\r\nClient requested download: {}\r", path);

                    // Check if path exists
                    let file_path = Path::new(&path);
                    if !file_path.exists() {
                        let err_msg = crate::ServerMessage::Error {
                            message: format!("Path does not exist: {}", path),
                        };
                        eprintln!("\r\nError: Path does not exist: {}\r", path);
                        if let Ok(encoded) = bincode::encode_to_vec(&err_msg, config) {
                            let len = (encoded.len() as u32).to_be_bytes();
                            let mut full_msg = Vec::new();
                            full_msg.extend_from_slice(&len);
                            full_msg.extend_from_slice(&encoded);
                            let _ = send_tx.send(full_msg);
                        }
                        continue;
                    }

                    let is_dir = file_path.is_dir();

                    // Calculate total size
                    let total_size = match crate::transfer::calculate_size(file_path) {
                        Ok(size) => size,
                        Err(e) => {
                            let err_msg = crate::ServerMessage::Error {
                                message: format!("Failed to calculate size: {}", e),
                            };
                            eprintln!("\r\nError calculating size: {}\r", e);
                            if let Ok(encoded) = bincode::encode_to_vec(&err_msg, config) {
                                let len = (encoded.len() as u32).to_be_bytes();
                                let mut full_msg = Vec::new();
                                full_msg.extend_from_slice(&len);
                                full_msg.extend_from_slice(&encoded);
                                let _ = send_tx.send(full_msg);
                            }
                            continue;
                        }
                    };

                    println!("\r\nSending file: {} ({} bytes, is_dir: {})\r", path, total_size, is_dir);

                    // Send StartDownload message
                    let start_msg = crate::ServerMessage::StartDownload {
                        size: total_size,
                        is_dir,
                    };
                    if let Ok(encoded) = bincode::encode_to_vec(&start_msg, config) {
                        let len = (encoded.len() as u32).to_be_bytes();
                        let mut full_msg = Vec::new();
                        full_msg.extend_from_slice(&len);
                        full_msg.extend_from_slice(&encoded);
                        let _ = send_tx.send(full_msg);
                    }

                    // Get all files to send
                    let files = match crate::transfer::get_files_recursive(file_path) {
                        Ok(files) => files,
                        Err(e) => {
                            let err_msg = crate::ServerMessage::Error {
                                message: format!("Failed to read files: {}", e),
                            };
                            eprintln!("\r\nError reading files: {}\r", e);
                            if let Ok(encoded) = bincode::encode_to_vec(&err_msg, config) {
                                let len = (encoded.len() as u32).to_be_bytes();
                                let mut full_msg = Vec::new();
                                full_msg.extend_from_slice(&len);
                                full_msg.extend_from_slice(&encoded);
                                let _ = send_tx.send(full_msg);
                            }
                            continue;
                        }
                    };

                    // Send file chunks
                    use std::io::Read;
                    let mut bytes_sent = 0u64;

                    for file in files {
                        let mut f = match std::fs::File::open(&file) {
                            Ok(f) => f,
                            Err(e) => {
                                eprintln!("\r\nFailed to open file {:?}: {}\r", file, e);
                                continue;
                            }
                        };

                        let mut buffer = vec![0u8; crate::transfer::CHUNK_SIZE];

                        loop {
                            let n = match f.read(&mut buffer) {
                                Ok(n) => n,
                                Err(e) => {
                                    eprintln!("\r\nFailed to read file {:?}: {}\r", file, e);
                                    break;
                                }
                            };

                            if n == 0 {
                                break;
                            }

                            let chunk_msg = crate::ServerMessage::FileChunk {
                                data: buffer[..n].to_vec(),
                            };

                            if let Ok(encoded) = bincode::encode_to_vec(&chunk_msg, config) {
                                let len = (encoded.len() as u32).to_be_bytes();
                                let mut full_msg = Vec::new();
                                full_msg.extend_from_slice(&len);
                                full_msg.extend_from_slice(&encoded);
                                let _ = send_tx.send(full_msg);
                            }

                            bytes_sent += n as u64;
                        }
                    }

                    // Send EndDownload message
                    let end_msg = crate::ServerMessage::EndDownload;
                    if let Ok(encoded) = bincode::encode_to_vec(&end_msg, config) {
                        let len = (encoded.len() as u32).to_be_bytes();
                        let mut full_msg = Vec::new();
                        full_msg.extend_from_slice(&len);
                        full_msg.extend_from_slice(&encoded);
                        let _ = send_tx.send(full_msg);
                    }

                    println!("\r\nDownload completed: {} ({} bytes sent)\r", path, bytes_sent);
                }
                crate::ClientMessage::Disconnect => {
                    println!("\r\nClient requested disconnect\r");
                    break;
                }
                _ => {
                    eprintln!("\r\nUnexpected message type in file transfer session\r");
                }
            }
        }

        // Clean up
        send_task.abort();
        println!("\r\nFile transfer session closed for {node_id}\r");

        Ok(())
    }

    async fn handle_file_browser_session(
        node_id: iroh::PublicKey,
        mut send: iroh::endpoint::SendStream,
        mut recv: iroh::endpoint::RecvStream,
    ) -> Result<(), AcceptError> {
        use std::path::Path;

        let config = bincode::config::standard();

        println!("\r\nFile browser session started for {node_id}\r");

        loop {
            // Read message length
            let mut len_bytes = [0u8; 4];
            if let Err(e) = recv.read_exact(&mut len_bytes).await {
                eprintln!("\r\nFailed to read message length: {}\r", e);
                break;
            }
            let msg_len = u32::from_be_bytes(len_bytes) as usize;

            // Read message
            let mut msg_bytes = vec![0u8; msg_len];
            if let Err(e) = recv.read_exact(&mut msg_bytes).await {
                eprintln!("\r\nFailed to read message data: {}\r", e);
                break;
            }

            // Deserialize message
            let (msg, _): (crate::ClientMessage, _) = match bincode::decode_from_slice(&msg_bytes, config) {
                Ok(m) => m,
                Err(e) => {
                    eprintln!("\r\nFailed to deserialize message: {}\r", e);
                    continue;
                }
            };

            // Handle filesystem requests
            let response = match msg {
                crate::ClientMessage::FsReadDir { path } => {
                    println!("\r\nFsReadDir request: {}\r", path);

                    match std::fs::read_dir(Path::new(&path)) {
                        Ok(entries) => {
                            let mut file_entries = Vec::new();

                            for entry in entries {
                                if let Ok(entry) = entry {
                                    let path = entry.path();
                                    // Use symlink_metadata to NOT follow symlinks
                                    // This prevents issues when symlinks point to inaccessible locations
                                    let metadata_result = std::fs::symlink_metadata(&path);

                                    if let Ok(metadata) = metadata_result {
                                        let file_name = path.file_name()
                                            .and_then(|n| n.to_str())
                                            .unwrap_or("")
                                            .to_string();

                                        // For symlinks, try to determine if they point to a directory
                                        let is_dir = if metadata.is_symlink() {
                                            // Try to follow the symlink to see if it points to a directory
                                            std::fs::metadata(&path)
                                                .map(|m| m.is_dir())
                                                .unwrap_or(false)
                                        } else {
                                            metadata.is_dir()
                                        };

                                        #[cfg(unix)]
                                        let is_hidden = file_name.starts_with('.');

                                        #[cfg(windows)]
                                        let is_hidden = {
                                            use std::os::windows::fs::MetadataExt;
                                            const FILE_ATTRIBUTE_HIDDEN: u32 = 0x2;
                                            (metadata.file_attributes() & FILE_ATTRIBUTE_HIDDEN) != 0
                                        };

                                        #[cfg(not(any(unix, windows)))]
                                        let is_hidden = false;

                                        let name = if is_dir {
                                            format!("{}/", file_name)
                                        } else {
                                            file_name
                                        };

                                        use crate::custom_explorer::file_explorer::FileMetadata;
                                        use crate::custom_explorer::filesystem::FileEntry;

                                        file_entries.push(FileEntry {
                                            name,
                                            path: path.clone(),
                                            is_dir,
                                            is_hidden,
                                            metadata: Some(FileMetadata {
                                                size: metadata.len(),
                                                created: metadata.created().ok(),
                                                modified: metadata.modified().ok(),
                                                is_dir,
                                            }),
                                        });
                                    } else {
                                        // Log but don't fail - skip entries we can't read metadata for
                                        eprintln!("\r\nWarning: Could not read metadata for {:?}: {}\r", path, metadata_result.unwrap_err());
                                    }
                                }
                            }

                            let entries_json = serde_json::to_string(&file_entries).unwrap();
                            crate::ServerMessage::FsDirListing { entries_json }
                        }
                        Err(e) => {
                            eprintln!("\r\nError reading directory {}: {}\r", path, e);
                            crate::ServerMessage::FsError {
                                message: format!("Failed to read directory: {}", e),
                            }
                        }
                    }
                }

                crate::ClientMessage::FsMetadata { path } => {
                    println!("\r\nFsMetadata request: {}\r", path);

                    match std::fs::metadata(Path::new(&path)) {
                        Ok(metadata) => {
                            use crate::custom_explorer::file_explorer::FileMetadata;

                            let file_metadata = FileMetadata {
                                size: metadata.len(),
                                created: metadata.created().ok(),
                                modified: metadata.modified().ok(),
                                is_dir: metadata.is_dir(),
                            };

                            let metadata_json = serde_json::to_string(&file_metadata).unwrap();
                            crate::ServerMessage::FsMetadataResponse { metadata_json }
                        }
                        Err(e) => {
                            crate::ServerMessage::FsError {
                                message: format!("Failed to get metadata: {}", e),
                            }
                        }
                    }
                }

                crate::ClientMessage::FsReadFile { path } => {
                    println!("\r\nFsReadFile request: {}\r", path);

                    match std::fs::read(Path::new(&path)) {
                        Ok(data) => {
                            crate::ServerMessage::FsFileContent { data }
                        }
                        Err(e) => {
                            crate::ServerMessage::FsError {
                                message: format!("Failed to read file: {}", e),
                            }
                        }
                    }
                }

                crate::ClientMessage::FsHashFile { path } => {
                    println!("\r\nFsHashFile request: {}\r", path);

                    match std::fs::read(Path::new(&path)) {
                        Ok(data) => {
                            // Calculate blake3 hash
                            let hash = blake3::hash(&data);
                            let hash_hex = hash.to_hex().to_string();
                            crate::ServerMessage::FsHashResponse { hash: hash_hex }
                        }
                        Err(e) => {
                            crate::ServerMessage::FsError {
                                message: format!("Failed to hash file: {}", e),
                            }
                        }
                    }
                }

                crate::ClientMessage::Disconnect => {
                    println!("\r\nClient disconnecting\r");
                    break;
                }

                _ => {
                    crate::ServerMessage::Error {
                        message: "Unexpected message type".to_string(),
                    }
                }
            };

            // Send response
            match bincode::encode_to_vec(&response, config) {
                Ok(encoded) => {
                    let len = (encoded.len() as u32).to_be_bytes();
                    if let Err(e) = send.write_all(&len).await {
                        eprintln!("\r\nFailed to write response length: {}\r", e);
                        break;
                    }
                    if let Err(e) = send.write_all(&encoded).await {
                        eprintln!("\r\nFailed to write response data: {}\r", e);
                        break;
                    }
                }
                Err(e) => {
                    eprintln!("\r\nFailed to encode response: {}\r", e);
                    break;
                }
            }
        }

        println!("\r\nFile browser session closed for {node_id}\r");
        Ok(())
    }

<<<<<<< HEAD
    async fn handle_tcp_relay_session(
        node_id: iroh::PublicKey,
        send: iroh::endpoint::SendStream,
        mut recv: iroh::endpoint::RecvStream,
    ) -> Result<(), AcceptError> {
        use tokio::net::TcpStream;
        use tokio::io::{AsyncReadExt, AsyncWriteExt};
        use std::collections::HashMap;
        use std::sync::Arc;
        use tokio::sync::Mutex;

        // Shared state for tracking remote TCP connections
        let tcp_connections: Arc<Mutex<HashMap<u32, tokio::sync::mpsc::Sender<Vec<u8>>>>> =
            Arc::new(Mutex::new(HashMap::new()));

        // Wrap send stream in Arc<Mutex> for sharing between tasks
        let send = Arc::new(Mutex::new(send));

        let config = bincode::config::standard();

        // Main loop to handle client messages
=======
    async fn handle_ping_session(
        node_id: iroh::PublicKey,
        mut send: iroh::endpoint::SendStream,
        mut recv: iroh::endpoint::RecvStream,
    ) -> Result<(), AcceptError> {
        let config = bincode::config::standard();

        println!("\r\nPing session started for {node_id}\r");

>>>>>>> 15639f03
        loop {
            // Read message length
            let mut len_bytes = [0u8; 4];
            if recv.read_exact(&mut len_bytes).await.is_err() {
                break;
            }
<<<<<<< HEAD
            let msg_len = u32::from_be_bytes(len_bytes) as usize;

            // Read message
            let mut msg_bytes = vec![0u8; msg_len];
=======
            let len = u32::from_be_bytes(len_bytes) as usize;

            // Read message data
            let mut msg_bytes = vec![0u8; len];
>>>>>>> 15639f03
            if recv.read_exact(&mut msg_bytes).await.is_err() {
                break;
            }

<<<<<<< HEAD
            // Decode message
            let (msg, _): (crate::ClientMessage, _) = match bincode::decode_from_slice(&msg_bytes, config) {
                Ok(m) => m,
                Err(e) => {
                    eprintln!("\r\nFailed to decode message: {}\r", e);
                    break;
=======
            // Deserialize message
            let msg: crate::ClientMessage = match bincode::decode_from_slice(&msg_bytes, config) {
                Ok((m, _)) => m,
                Err(e) => {
                    eprintln!("\r\nFailed to deserialize message: {}\r", e);
                    continue;
>>>>>>> 15639f03
                }
            };

            match msg {
<<<<<<< HEAD
                crate::ClientMessage::TcpOpen { stream_id, destination_port } => {
                    println!("\r\nOpening TCP connection {stream_id} to localhost:{destination_port}\r");

                    // Try to connect to remote port
                    match TcpStream::connect(format!("127.0.0.1:{}", destination_port)).await {
                        Ok(tcp_stream) => {
                            // Send success response
                            let response = crate::ServerMessage::TcpOpenResponse {
                                stream_id,
                                success: true,
                                error: None,
                            };
                            let encoded = match bincode::encode_to_vec(&response, config) {
                                Ok(e) => e,
                                Err(e) => {
                                    eprintln!("\r\nFailed to encode TcpOpenResponse: {}\r", e);
                                    continue;
                                }
                            };
                            let len = (encoded.len() as u32).to_be_bytes();

                            {
                                let mut send_locked = send.lock().await;
                                if send_locked.write_all(&len).await.is_err() {
                                    break;
                                }
                                if send_locked.write_all(&encoded).await.is_err() {
                                    break;
                                }
                            }

                            // Create channel for sending data to this TCP connection
                            let (tx, mut rx) = tokio::sync::mpsc::channel::<Vec<u8>>(100);
                            tcp_connections.lock().await.insert(stream_id, tx);

                            let send_for_task = Arc::clone(&send);
                            let tcp_connections_for_task = Arc::clone(&tcp_connections);

                            // Spawn task to handle this TCP connection
                            tokio::spawn(async move {
                                let (mut tcp_read, mut tcp_write) = tcp_stream.into_split();

                                // Task to read from remote TCP and send to client
                                let read_task = {
                                    let send_for_read = Arc::clone(&send_for_task);
                                    tokio::spawn(async move {
                                        let mut buf = vec![0u8; 65536];
                                        loop {
                                            match tcp_read.read(&mut buf).await {
                                                Ok(0) => break, // EOF
                                                Ok(n) => {
                                                    // Send data to client
                                                    let response = crate::ServerMessage::TcpDataResponse {
                                                        stream_id,
                                                        data: buf[..n].to_vec(),
                                                    };
                                                    let config = bincode::config::standard();
                                                    let encoded = match bincode::encode_to_vec(&response, config) {
                                                        Ok(e) => e,
                                                        Err(_) => break,
                                                    };
                                                    let len = (encoded.len() as u32).to_be_bytes();

                                                    let mut send_locked = send_for_read.lock().await;
                                                    if send_locked.write_all(&len).await.is_err() {
                                                        break;
                                                    }
                                                    if send_locked.write_all(&encoded).await.is_err() {
                                                        break;
                                                    }
                                                }
                                                Err(_) => break,
                                            }
                                        }
                                    })
                                };

                                // Task to receive from client and write to remote TCP
                                let write_task = tokio::spawn(async move {
                                    while let Some(data) = rx.recv().await {
                                        if tcp_write.write_all(&data).await.is_err() {
                                            break;
                                        }
                                    }
                                });

                                // Wait for either task to complete
                                tokio::select! {
                                    _ = read_task => {}
                                    _ = write_task => {}
                                }

                                // Send close response
                                let close_response = crate::ServerMessage::TcpCloseResponse {
                                    stream_id,
                                    error: None,
                                };
                                let config = bincode::config::standard();
                                if let Ok(encoded) = bincode::encode_to_vec(&close_response, config) {
                                    let len = (encoded.len() as u32).to_be_bytes();
                                    let mut send_locked = send_for_task.lock().await;
                                    let _ = send_locked.write_all(&len).await;
                                    let _ = send_locked.write_all(&encoded).await;
                                }

                                // Remove from connections map
                                tcp_connections_for_task.lock().await.remove(&stream_id);
                                println!("\r\nTCP connection {} closed\r", stream_id);
                            });
                        }
                        Err(e) => {
                            // Send error response
                            eprintln!("\r\nFailed to connect to localhost:{}: {}\r", destination_port, e);
                            let response = crate::ServerMessage::TcpOpenResponse {
                                stream_id,
                                success: false,
                                error: Some(format!("Failed to connect: {}", e)),
                            };
                            let encoded = match bincode::encode_to_vec(&response, config) {
                                Ok(e) => e,
                                Err(e) => {
                                    eprintln!("\r\nFailed to encode error response: {}\r", e);
                                    continue;
                                }
                            };
                            let len = (encoded.len() as u32).to_be_bytes();

                            let mut send_locked = send.lock().await;
                            if send_locked.write_all(&len).await.is_err() {
                                break;
                            }
                            if send_locked.write_all(&encoded).await.is_err() {
                                break;
                            }
                        }
                    }
                }
                crate::ClientMessage::TcpData { stream_id, data } => {
                    // Forward data to the appropriate TCP connection
                    let connections = tcp_connections.lock().await;
                    if let Some(tx) = connections.get(&stream_id) {
                        if tx.send(data).await.is_err() {
                            eprintln!("\r\nFailed to forward data to TCP connection {}\r", stream_id);
                        }
                    }
                }
                crate::ClientMessage::TcpClose { stream_id } => {
                    println!("\r\nClosing TCP connection {stream_id}\r");
                    // Remove connection from map (this will close the channel and terminate the task)
                    tcp_connections.lock().await.remove(&stream_id);
                }
                _ => {
                    eprintln!("\r\nUnexpected message in TCP relay session\r");
                }
            }
        }

        println!("\r\nTCP relay session closed for {node_id}\r");
=======
                crate::ClientMessage::PingRequest { data } => {
                    // Echo the data back
                    let response = crate::ServerMessage::PingResponse { data };

                    if let Ok(encoded) = bincode::encode_to_vec(&response, config) {
                        let len = (encoded.len() as u32).to_be_bytes();
                        if send.write_all(&len).await.is_err() {
                            break;
                        }
                        if send.write_all(&encoded).await.is_err() {
                            break;
                        }
                    }
                }
                crate::ClientMessage::Disconnect => {
                    println!("\r\nClient requested disconnect\r");
                    break;
                }
                _ => {
                    eprintln!("\r\nUnexpected message type in ping session\r");
                }
            }
        }

        println!("\r\nPing session closed for {node_id}\r");
>>>>>>> 15639f03
        Ok(())
    }
}<|MERGE_RESOLUTION|>--- conflicted
+++ resolved
@@ -90,11 +90,8 @@
     let send_command = format!("kerr send {}", connection_string);
     let pull_command = format!("kerr pull {}", connection_string);
     let browse_command = format!("kerr browse {}", connection_string);
-<<<<<<< HEAD
     let relay_command = format!("kerr relay {}", connection_string);
-=======
     let ping_command = format!("kerr ping {}", connection_string);
->>>>>>> 15639f03
 
     println!("\n╔══════════════════════════════════════════════════════════════╗");
     println!("║                    Kerr Server Online                        ║");
@@ -104,15 +101,12 @@
     println!("  Send:    {} <local> <remote>", send_command);
     println!("  Pull:    {} <remote> <local>", pull_command);
     println!("  Browse:  {}", browse_command);
-<<<<<<< HEAD
     println!("  Relay:   {} <local_port> <remote_port>", relay_command);
     println!("\n─────────────────────────────────────────────────────────────────");
     println!("Keys: [c]onnect | [s]end | [p]ull | [b]rowse | [r]elay | Ctrl+C");
-=======
     println!("  Ping:    {}", ping_command);
     println!("\n─────────────────────────────────────────────────────────────────");
     println!("Keys: [c]onnect | [s]end | [p]ull | [b]rowse | p[i]ng | Ctrl+C");
->>>>>>> 15639f03
     println!("─────────────────────────────────────────────────────────────────\n");
 
     // Enable raw mode for keyboard event handling
@@ -123,11 +117,8 @@
     let send_clone = send_command.clone();
     let pull_clone = pull_command.clone();
     let browse_clone = browse_command.clone();
-<<<<<<< HEAD
     let relay_clone = relay_command.clone();
-=======
     let ping_clone = ping_command.clone();
->>>>>>> 15639f03
 
     let keyboard_task = tokio::task::spawn(async move {
         let mut event_stream = EventStream::new();
@@ -197,21 +188,28 @@
                                     }
                                 }
                             }
-<<<<<<< HEAD
                             // Handle 'r' key press to copy relay command
                             (KeyCode::Char('r'), KeyModifiers::NONE, KeyEventKind::Press) => {
                                 match Clipboard::new() {
                                     Ok(mut clipboard) => {
                                         if clipboard.set_text(&relay_clone).is_ok() {
                                             println!("\r\n✓ Relay command copied to clipboard!\r\n");
-=======
+                                        }
+                                        else {
+                                            eprintln!("\r\n✗ Failed to copy to clipboard\r\n");
+                                        }
+                                    }
+                                    Err(e) => {
+                                        eprintln!("\r\n✗ Failed to access clipboard: {}\r\n", e);
+                                    }
+                                }
+                            }
                             // Handle 'i' key press to copy ping command
                             (KeyCode::Char('i'), KeyModifiers::NONE, KeyEventKind::Press) => {
                                 match Clipboard::new() {
                                     Ok(mut clipboard) => {
                                         if clipboard.set_text(&ping_clone).is_ok() {
                                             println!("\r\n✓ Ping command copied to clipboard!\r\n");
->>>>>>> 15639f03
                                         } else {
                                             eprintln!("\r\n✗ Failed to copy to clipboard\r\n");
                                         }
@@ -324,15 +322,13 @@
                 println!("\r\nStarting file browser session for {node_id}\r");
                 Self::handle_file_browser_session(node_id, send, recv).await
             }
-<<<<<<< HEAD
             crate::SessionType::TcpRelay => {
                 println!("\r\nStarting TCP relay session for {node_id}\r");
                 Self::handle_tcp_relay_session(node_id, send, recv).await
-=======
+            }
             crate::SessionType::Ping => {
                 println!("\r\nStarting ping test session for {node_id}\r");
                 Self::handle_ping_session(node_id, send, recv).await
->>>>>>> 15639f03
             }
         }
     }
@@ -1156,7 +1152,6 @@
         Ok(())
     }
 
-<<<<<<< HEAD
     async fn handle_tcp_relay_session(
         node_id: iroh::PublicKey,
         send: iroh::endpoint::SendStream,
@@ -1178,58 +1173,32 @@
         let config = bincode::config::standard();
 
         // Main loop to handle client messages
-=======
-    async fn handle_ping_session(
-        node_id: iroh::PublicKey,
-        mut send: iroh::endpoint::SendStream,
-        mut recv: iroh::endpoint::RecvStream,
-    ) -> Result<(), AcceptError> {
-        let config = bincode::config::standard();
-
-        println!("\r\nPing session started for {node_id}\r");
-
->>>>>>> 15639f03
+
         loop {
             // Read message length
             let mut len_bytes = [0u8; 4];
             if recv.read_exact(&mut len_bytes).await.is_err() {
                 break;
             }
-<<<<<<< HEAD
             let msg_len = u32::from_be_bytes(len_bytes) as usize;
 
             // Read message
             let mut msg_bytes = vec![0u8; msg_len];
-=======
-            let len = u32::from_be_bytes(len_bytes) as usize;
-
-            // Read message data
-            let mut msg_bytes = vec![0u8; len];
->>>>>>> 15639f03
+
             if recv.read_exact(&mut msg_bytes).await.is_err() {
                 break;
             }
 
-<<<<<<< HEAD
             // Decode message
             let (msg, _): (crate::ClientMessage, _) = match bincode::decode_from_slice(&msg_bytes, config) {
                 Ok(m) => m,
                 Err(e) => {
                     eprintln!("\r\nFailed to decode message: {}\r", e);
                     break;
-=======
-            // Deserialize message
-            let msg: crate::ClientMessage = match bincode::decode_from_slice(&msg_bytes, config) {
-                Ok((m, _)) => m,
-                Err(e) => {
-                    eprintln!("\r\nFailed to deserialize message: {}\r", e);
-                    continue;
->>>>>>> 15639f03
                 }
             };
 
             match msg {
-<<<<<<< HEAD
                 crate::ClientMessage::TcpOpen { stream_id, destination_port } => {
                     println!("\r\nOpening TCP connection {stream_id} to localhost:{destination_port}\r");
 
@@ -1388,7 +1357,42 @@
         }
 
         println!("\r\nTCP relay session closed for {node_id}\r");
-=======
+        Ok(())
+    }
+
+    async fn handle_ping_session(
+        node_id: iroh::PublicKey,
+        mut send: iroh::endpoint::SendStream,
+        mut recv: iroh::endpoint::RecvStream,
+    ) -> Result<(), AcceptError> {
+        let config = bincode::config::standard();
+
+        println!("\r\nPing session started for {node_id}\r");
+
+        loop {
+            // Read message length
+            let mut len_bytes = [0u8; 4];
+            if recv.read_exact(&mut len_bytes).await.is_err() {
+                break;
+            }
+            let len = u32::from_be_bytes(len_bytes) as usize;
+
+            // Read message data
+            let mut msg_bytes = vec![0u8; len];
+            if recv.read_exact(&mut msg_bytes).await.is_err() {
+                break;
+            }
+
+            // Deserialize message
+            let msg: crate::ClientMessage = match bincode::decode_from_slice(&msg_bytes, config) {
+                Ok((m, _)) => m,
+                Err(e) => {
+                    eprintln!("\r\nFailed to deserialize message: {}\r", e);
+                    continue;
+                }
+            };
+
+            match msg {
                 crate::ClientMessage::PingRequest { data } => {
                     // Echo the data back
                     let response = crate::ServerMessage::PingResponse { data };
@@ -1414,7 +1418,6 @@
         }
 
         println!("\r\nPing session closed for {node_id}\r");
->>>>>>> 15639f03
         Ok(())
     }
 }