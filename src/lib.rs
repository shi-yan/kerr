--- conflicted
+++ resolved
@@ -8,11 +8,8 @@
 pub mod custom_explorer;
 pub mod auth;
 pub mod connections_list;
-<<<<<<< HEAD
 pub mod traffic_ui;
-=======
 pub mod debug_log;
->>>>>>> 15639f03
 
 /// Session type for initial handshake
 #[derive(Debug, Clone, Encode, Decode)]
@@ -23,13 +20,10 @@
     FileTransfer,
     /// File browser session
     FileBrowser,
-<<<<<<< HEAD
     /// TCP relay session
     TcpRelay,
-=======
     /// Network performance testing session
     Ping,
->>>>>>> 15639f03
 }
 
 /// Messages sent from client to server
@@ -61,17 +55,14 @@
     FsReadFile { path: String },
     /// Request file hash (for file browser caching)
     FsHashFile { path: String },
-<<<<<<< HEAD
     /// Open a new TCP connection on the remote server
     TcpOpen { stream_id: u32, destination_port: u16 },
     /// Send TCP data to a remote connection
     TcpData { stream_id: u32, data: Vec<u8> },
     /// Close a TCP connection
     TcpClose { stream_id: u32 },
-=======
     /// Ping request with payload
     PingRequest { data: Vec<u8> },
->>>>>>> 15639f03
 }
 
 /// Messages sent from server to client
@@ -103,17 +94,14 @@
     FsHashResponse { hash: String },
     /// Filesystem error notification (for file browser UI feedback)
     FsError { message: String },
-<<<<<<< HEAD
     /// TCP connection opened successfully (or failed)
     TcpOpenResponse { stream_id: u32, success: bool, error: Option<String> },
     /// TCP data received from remote server
     TcpDataResponse { stream_id: u32, data: Vec<u8> },
     /// TCP connection closed or error occurred
     TcpCloseResponse { stream_id: u32, error: Option<String> },
-=======
     /// Ping response echoing back the payload
     PingResponse { data: Vec<u8> },
->>>>>>> 15639f03
 }
 
 /// ALPN for the Kerr protocol
